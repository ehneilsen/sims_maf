# comparisonSliceMetric is intended to generate comparison plots. 
# This basically holds baseSliceMetrics, but multiple baseSliceMetrics which will be used to 
#  create comparison plots.

import os
import numpy as np
import numpy.ma as ma
import matplotlib.pyplot as plt
import warnings

import lsst.sims.maf.slicers as slicers
from .baseSliceMetric import BaseSliceMetric


import time
def dtime(time_prev):
   return (time.time() - time_prev, time.time())

class ComparisonSliceMetric(object):
    """ComparisonSliceMetric"""
    def __init__(self, figformat='pdf', dpi=600, verbose=True):
        self.figformat = figformat
        self.dpi = dpi
        self.verbose = verbose
        #  The comparison slice metric stores data in dictionaries keyed by (the same) number:
        #     -- the baseSliceMetrics (which then hold metric data and the slicer),
        #     -- the filename a particular baseSliceMetric came from (if read from file)
        self.slicemetrics = {}
        self.bbmNames = {}
        
    def readMetricData(self, filename):
        """Read metric data values and slicers from a (single) filename

        Reads data one file at a time so that it can return the dict # to the user."""
        dictnum = len(self.slicemetrics) 
        bbm = BaseSliceMetric(figformat=self.figformat)
        # Read the metric data value and slicer into a baseSliceMetric.
        bbm.readMetricValues(filename)
        self.slicemetrics[dictnum] = bbm
        self.bbmNames[dictnum] = filename
        if self.verbose:
            print '%d (name %s) Read metrics %s from %s with slicer %s' %(dictnum, self.bbmNames[dictnum],
                                                                        bbm.metricNames,  filename, 
                                                                        bbm.slicer.slicerName)
        return dictnum

    def setMetricData(self, bbm, nametag=None):
        """Add a baseslicemetric object directly.

        Run metrics in baseSliceMetric and pass the whole thing directly here, if it's still in memory.
        Returns dict # to the user."""
        dictnum = len(self.slicemetrics)
        self.slicemetrics[dictnum] = bbm
        self.bbmNames[dictnum] = nametag    
        if self.verbose:
            print '%d (%s) Added metrics %s from baseslicemetric with slicer %s' %(dictnum,
                                                                                 self.bbmNames[dictnum],
                                                                                 bbm.metricNames,
                                                                                 bbm.slicer.slicerName)
        return dictnum

    def uniqueMetrics(self, dictNums=None):
        """Examine metric names and return the set of unique metric names (optionally, for only dictNums)."""
        uniqueMetrics = set()
        if dictNums is None:
            dictNums = self.slicemetrics.keys()
        for d in dictNums:
            for mname in self.slicemetrics[d].metricValues:
                uniqueMetrics.add(self.slicemetrics[d]._dupeMetricName(mname))
        return uniqueMetrics

    def uniqueMetadata(self, dictNums=None):
        """Examine baseslicemetrics and return the set of unique metadata values (optionally, for only dictNums)"""
        uniqueMetadata = set()
        if dictNums is None:
            dictNums = self.slicemetrics.keys()
        for d in dictNums:
            for mname in self.slicemetrics[d].metadata:
                uniqueMetadata.add(self.slicemetrics[d].metadata[mname])
        return uniqueMetadata

    def uniqueSimDataNames(self, dictNums=None):
        """Examine baseSliceMetrics and return the set of unique simDataNames (optionally, for only dictNums)"""
        uniqueSimDataNames = set()
        if dictNums is None:
            dictNums = self.slicemetrics.keys()
        for d in dictNums:
            for mname in self.slicemetrics[d].simDataName:
                uniqueSimDataNames.add(self.slicemetrics[d].simDataName[mname])
        return uniqueSimDataNames

    def tagsToDictNum(self, tagname):
        """Return corresponding dictNum for a given filename or 'nametag' of a baseSliceMetric."""
        if tagname not in self.bbmNames.values():
            print 'Tag %s not found in set of filenames or nametags (%s)' %(tagname, self.bbmNames)
            return None
        else:
            # There's gotta be a better way...
            for k, v in self.bbmNames.items():
                if v == tagname:
                    return k

    def dictNumToTags(self, dictNum):
        """Return corresponding filename or 'nametag' for a given dictNum."""
        return self.bbmNames.get(dictnum)

    def metricNamesInDictNum(self, dictNum):
        """Return metric names associated with a particular baseSliceMetric identified by 'dictNum'."""
        return self.slicemetrics[dictNum].metricValues.keys()
                            
    def findDictNums(self, simDataName=None, metricNames=None, metadata=None, slicerName=None):
        """Identify dictionary keys of baseSliceMetrics, potentially restricted by
        simDataName/metricName/metadata (which can be lists) and slicerName (single slicerName)."""
        def makeList(name):
            if name is not None:
                if not hasattr(name, '__iter__'):
                    name = [name,]
            else:
                name = []
            return name
        simDataName = makeList(simDataName)
        metricNames = makeList(metricNames)
        metadata = makeList(metadata)
        dictlist = list(self.slicemetrics.keys())
        for i,d in enumerate(dictlist):
            for s in simDataName:
                if s not in self.slicemetrics[d].simDataName.values():                
                    dictlist[i] = None
            for m in metadata:
                if m not in self.slicemetrics[d].metadata.values():
                    dictlist[i] = None
            for mname in metricNames:
                if mname not in self.slicemetrics[d].metricValues:
                    dictlist[i] = None
            if slicerName is not None:
                if (self.slicemetrics[d].slicer.slicerName != slicerName):
                    dictlist[i] = None
        dictlist = [x for x in dictlist if (x is not None)]
        return dictlist
                        
    def _checkPlottable(self, dictNums, metricNames):
        """Given dictNums and metricNames lists, checks if there exists a metric 'metricName'
        in slicemetric, checks if the values are plottable and
        returns updated lists of dictNums and metricNames containing only plottable values."""
        for i, (d, m) in enumerate(zip(dictNums, metricNames)):
            ##  print d, m, self.slicemetrics[d].metricValues[m].dtype
            # Remove if metric m is not part of slicemetric[d]
            if m not in self.slicemetrics[d].metricValues:
                dictNums[i] = None
                metricNames[i] = None
            # Remove if an 'object' type. 
            elif self.slicemetrics[d].metricValues[m].dtype == 'object':
                dictNums[i] = None
                metricNames[i] = None
            # Remove if a numpy rec array or anything else longer than float.
            elif len(self.slicemetrics[d].metricValues[m].dtype) > 0:
                dictNums[i] = None
                metricNames[i] = None
        dictNums = [x for x in dictNums if (x is not None)]
        metricNames = [x for x in metricNames if (x is not None)]
        return dictNums, metricNames

    def _buildPlotTitle(self, dictNums, metricNames):
        """Build a plot title from the simDataName, metadata and metric names."""
        usimDataNames = self.uniqueSimDataNames(dictNums)
        umetadatas = self.uniqueMetadata(dictNums)
        umetricNames = list(set(metricNames))
        # Create a plot title from the unique parts of the simData/metadata/metric names.
        plotTitle = ''
        if len(usimDataNames) == 1:
            plotTitle += ' ' + list(usimDataNames)[0]
        if len(umetadatas) == 1:
            plotTitle += ' ' + list(umetadatas)[0]
        if len(umetricNames) == 1:
            plotTitle += ' ' + list(umetricNames)[0]
        if plotTitle == '':
            # If there were more than one of everything above, join metricNames with commas. 
            plotTitle = ', '.join(umetricNames)
        return plotTitle
    
    def plotHistograms(self, dictNums, metricNames, 
<<<<<<< HEAD
                        bins=100, xMin=None, xMax=None,
                        title=None, xlabel=None, color='b', label=None,
=======
                        bins=100, xMin=None, xMax=None, yMin=None, yMax=None,
                        title=None, xlabel=None,color=None, labels=None,
>>>>>>> 7b69de9d
                        legendloc='upper left', bnamelen=4, alpha=1.0,
                        savefig=False, outDir=None, outfileRoot=None, ylabel=None, plotkwargs=None):
        """
        Create a plot containing the histogram visualization from all possible metrics in dictNum +
          metricNames.

        dictNums (a list) identifies which slicemetrics to use to create the comparison plots,
        while metricNames (a list) identifies which metric data within each slicemetric to use.
        plotkwargs is a list of dicts with plotting parameters that override the defaults.
        """
        ### todo (relevant to all plotting methods)
        #  consider returning plot info to caller via dictionary (may want set of info on metric names,
        #    sqlconstraint, metadata, output filename, etc) .. useful for filling in ResultsSummary.dat
        if len(dictNums) != len(metricNames):
            raise Exception('dictNums must be same length as metricNames list')
        dictNums, metricNames = self._checkPlottable(dictNums, metricNames)
        # Check if the slicer has a histogram type visualization (or remove from list).
        for i, d in enumerate(dictNums):
            slicer = self.slicemetrics[d].slicer
            if (not hasattr(slicer, 'plotBinnedData')) and (not hasattr(slicer, 'plotHistogram')):
                del dictNums[i]
                del metricNames[i]
        if len(dictNums) == 0:
            warnings.warn('Removed all dictNums and metricNames from list, due to slicerName, metricname absence or type of metric data.')
            return
        if title is None:
            title = self._buildPlotTitle(dictNums, metricNames)
        # Create a plot x-axis label (metricLabel)
        if xlabel is None:
            if self.slicemetrics[d].slicer.slicerName == 'OneDSlicer':
                tmpMnames = [''.join(m.split()[1:]) for m in metricNames]
                xlabel = ', '.join(list(set(tmpMnames)))
            else:
                xlabel = ', '.join(list(set(metricNames)))
        # Plot the data.
        fignum = None
        addLegend = False
        for i, (d, m) in enumerate(zip(dictNums, metricNames)):
            # If we're at the end of the list, add the legend.
            if i == len(metricNames) - 1:
                addLegend = True
            # Build legend label for this dictNum/metricName.
            if label is None:
               label = (self.slicemetrics[d].simDataName[m] + ' ' + self.slicemetrics[d].metadata[m] + ' ' 
                        + self.slicemetrics[d]._dupeMetricName(m) +
                        ' ' + self.slicemetrics[d].slicer.slicerName[:bnamelen])
            # Plot data using 'plotBinnedData' if that method available (oneDSlicer)
            if hasattr(self.slicemetrics[d].slicer, 'plotBinnedData'):
                plotParams = {'xlabel':xlabel, 'title':title,
                              'alpha':alpha, 'label':label, 'addLegend':addLegend,'legendloc':legendloc,
                              'color':color, 'ylabel':ylabel, 'xMin':xMin, 'xMax':xMax, 
                              'yMin':yMin,'yMax':yMax}
                if plotkwargs is not None:
                   for key in plotkwargs[i].keys():
                      plotParams[key] = plotkwargs[i][key]
                pp = {}
                pp.update((k, v) for k, v in plotParams.iteritems() if v is not None)
                plotParams = pp
                fignum = self.slicemetrics[d].slicer.plotBinnedData(self.slicemetrics[d].metricValues[m],
                                                                    fignum=fignum, **plotParams)
            # Plot data using 'plotHistogram' if that method available (any spatial slicer)
            if hasattr(self.slicemetrics[d].slicer, 'plotHistogram'):
<<<<<<< HEAD
                plotParams = {'xlabel':xlabel, 'xMin':xMin, 'xMax':xMax, 
=======
                plotParams = {'xlabel':xlabel, 
>>>>>>> 7b69de9d
                              'bins':bins, 'title':title, 'label':label, 
                              'addLegend':addLegend, 'legendloc':legendloc, 'color':color, 
                              'ylabel':ylabel, 'xMin':xMin, 'xMax':xMax, 
                              'yMin':yMin,'yMax':yMax}
                if plotkwargs is not None:
                   for key in plotkwargs[i].keys():
                      plotParams[key] = plotkwargs[i][key]
                pp = {}
                pp.update((k, v) for k, v in plotParams.iteritems() if v is not None)
                plotParams = pp
                fignum = self.slicemetrics[d].slicer.plotHistogram(self.slicemetrics[d].metricValues[m],
                                                                   fignum=fignum, **plotParams)
        if savefig:
            outfile = self.slicemetrics[d]._buildOutfileName(title,
                                                             outDir=outDir, outfileRoot=outfileRoot,
                                                             plotType='hist')
            plt.savefig(outfile, figformat=self.figformat, dpi=self.dpi)
        else:
            outfile = None
        return fignum, title, outfile

    def plotPowerSpectra(self, dictNums, metricNames, maxl=500., removeDipole=True,
                         title=None, legendloc='upper left', bnamelen=4, color='b', label=None,
                         savefig=False, outDir=None, outfileRoot=None, plotkwargs=None):
        """Create a plot containing the power spectrum visualization from all possible metrics in dictNum +
                       metricNames.

        dictNums (a list) identifies which slicemetrics to use to create the comparison plots,
        while metricNames identifies which metric data within each slicemetric to use."""
        if len(dictNums) != len(metricNames):
            raise Exception('dictNums must be same length as metricNames list')                                
        dictNums, metricNames = self._checkPlottable(dictNums, metricNames)
        # Check if the slicer has a histogram type visualization (or remove from list).
        for i, d in enumerate(dictNums):
            slicer = self.slicemetrics[d].slicer
            if (not hasattr(slicer, 'plotPowerSpectrum')):
                del dictNums[i]
                del metricNames[i]
        if len(dictNums) == 0:
            warnings.warn('Removed all dictNums and metricNames from list, due to slicerName, metricname absence or type of metric data.')
            return
        if plotTitle is None:
            plotTitle = self._buildPlotTitle(dictNums, metricNames)
        # Plot the data.
        fignum = None
        addLegend = False
        for i, (d, m) in enumerate(zip(dictNums, metricNames)):
            # If we're at the end of the list, add the legend.
            if i == len(metricNames) - 1:
                addLegend = True
            # Build legend label for this dictNum/metricName.
            if label is None:
               label = (self.slicemetrics[d].simDataName[m] + ' ' + self.slicemetrics[d].metadata[m] + ' ' 
                        + self.slicemetrics[d]._dupeMetricName(m) +
                        ' ' + self.slicemetrics[d].slicer.slicerName[:bnamelen])    
            plotParams = {'xlabel':xlabel, 'xMin':xMin, 'xMax':xMax, 
                          'bins':bins, 'title':title, 'label':label, 
                          'addLegend':addLegend, 'legendloc':legendloc, 'color':color}
            if plotkwargs is not None:
               for key in plotkwargs[i].keys():
                  plotParams[key] = plotkwargs[i][key]
            # Plot data.
            fignum = self.slicemetrics[d].slicer.plotPowerSpectrum(self.slicemetrics[d].metricValues[m],
                                                                   maxl=maxl, removeDipole=removeDipole,
                                                                   title=title,
                                                                   fignum=fignum,
                                                                   label=label,
                                                                   addLegend=addLegend)
        if savefig:
            outfile = self.slicemetrics[d]._buildOutfileName(title,
                                                          outDir=outDir, outfileRoot=outfileRoot,
                                                          plotType='hist')
            plt.savefig(outfile, figformat=self.figformat, dpi=self.dpi)
        else:
            outfile = None
        return fignum, title, outfile
    

    def plotSkyMaps(self, dictNums, metricNames, units=None, title=None,
                    clims=None, cmap=None, cbarFormat='%.2g', 
                    savefig=False, outDir=None, outfileRoot=None):
        """Create a skymap plot of the difference between two dictNum/metricNames.

        dictNums (a list) identifies which slicemetrics to use to create the comparison plots,
        while metricNames identifies which metric data within each slicemetric to use."""
        if (len(dictNums) != 2) & (len(metricName) != 2):
            raise Exception('Pass only two values for dictNums/metricNames to create skymap difference.')
        if (self.slicemetrics[dictNums[0]].slicer) != (self.slicemetrics[dictNums[1]].slicer):
            raise Exception('Slicers must be equal')
        dictNums, metricNames = self._checkPlottable(dictNums, metricNames)
        for i, d in enumerate(dictNums):
            slicer = self.slicemetrics[d].slicer
            if not hasattr(slicer, 'plotSkyMap'):
                del dictNums[i]
                del metricNames[i]
        if len(dictNums) != 2:
            warnings.warn('Removed one or more of the dictNums/metricNames due to metric absence, slicer type or metric data type.')
        if plotTitle is None:
            plotTitle = self._buildPlotTitle(dictNums, metricNames)
        # Plot the data.
        fignum = None
        addLegend = False
        # Mask areas where either metric has bad data values, take difference elsewhere.
        mask = self.slicemetrics[dictNums[0]].metricValues[metricNames[0]].mask
        mask = np.where(self.slicemetrics[dictNums[1]].metricValues[metricNames[1]].mask == True, True, mask)
        diff = ma.MaskedArray(data = (self.slicemetrics[dictNums[0]].metricValues[metricNames[0]] -
                                      self.slicemetrics[dictNums[1]].metricValues[metricNames[1]]),
                                      mask=mask,
                                      filled_value = self.slicemetrics[dictNum[0]].slicer.badval)            
        # Make color bar label.
        if units is None:
            mname0 = self.slicemetrics[dictNum[0]]._dupeMetricName(metricNames[0])
            mname1 = self.slicemetrics[dictNum[1]]._dupeMetricName(metricNames[1])
            if (mname0 == mname1):
                units = (mname0 + ' (' + self.slicemetrics[dictNum[0]].metadata[metricNames[0]]
                            + ' - ' + self.slicemetrics[dictNum[1]].metadata[metricNames[1]])                
            else:
                units = mname0 + ' - ' + mname1
        # Plot data.
        fignum = self.slicemetric[dictNums[0]].slicer.plotSkyMap(diff, units=units, title=title,
                                                               clims=clims, cmap=cmap, cbarFormat=cbarFormat)
        if savefig:
            outfile = self.slicemetric[dictNums[0]]._buildOutfileName(title, 
                                                                    outDir=outDir, outfileRoot=outfileRoot, 
                                                                    plotType='sky')
            plt.savefig(outfile, figformat=self.figformat, dpi=self.dpi)
        else:
            outfile = None
        return fignum, title, outfile<|MERGE_RESOLUTION|>--- conflicted
+++ resolved
@@ -179,13 +179,8 @@
         return plotTitle
     
     def plotHistograms(self, dictNums, metricNames, 
-<<<<<<< HEAD
-                        bins=100, xMin=None, xMax=None,
-                        title=None, xlabel=None, color='b', label=None,
-=======
                         bins=100, xMin=None, xMax=None, yMin=None, yMax=None,
                         title=None, xlabel=None,color=None, labels=None,
->>>>>>> 7b69de9d
                         legendloc='upper left', bnamelen=4, alpha=1.0,
                         savefig=False, outDir=None, outfileRoot=None, ylabel=None, plotkwargs=None):
         """
@@ -228,10 +223,10 @@
             if i == len(metricNames) - 1:
                 addLegend = True
             # Build legend label for this dictNum/metricName.
-            if label is None:
+            if labels is None:
                label = (self.slicemetrics[d].simDataName[m] + ' ' + self.slicemetrics[d].metadata[m] + ' ' 
-                        + self.slicemetrics[d]._dupeMetricName(m) +
-                        ' ' + self.slicemetrics[d].slicer.slicerName[:bnamelen])
+                              + self.slicemetrics[d]._dupeMetricName(m) +
+                              ' ' + self.slicemetrics[d].slicer.slicerName[:bnamelen])
             # Plot data using 'plotBinnedData' if that method available (oneDSlicer)
             if hasattr(self.slicemetrics[d].slicer, 'plotBinnedData'):
                 plotParams = {'xlabel':xlabel, 'title':title,
@@ -245,14 +240,10 @@
                 pp.update((k, v) for k, v in plotParams.iteritems() if v is not None)
                 plotParams = pp
                 fignum = self.slicemetrics[d].slicer.plotBinnedData(self.slicemetrics[d].metricValues[m],
-                                                                    fignum=fignum, **plotParams)
+                                                                 fignum=fignum, **plotParams)
             # Plot data using 'plotHistogram' if that method available (any spatial slicer)
             if hasattr(self.slicemetrics[d].slicer, 'plotHistogram'):
-<<<<<<< HEAD
-                plotParams = {'xlabel':xlabel, 'xMin':xMin, 'xMax':xMax, 
-=======
                 plotParams = {'xlabel':xlabel, 
->>>>>>> 7b69de9d
                               'bins':bins, 'title':title, 'label':label, 
                               'addLegend':addLegend, 'legendloc':legendloc, 'color':color, 
                               'ylabel':ylabel, 'xMin':xMin, 'xMax':xMax, 
@@ -264,19 +255,19 @@
                 pp.update((k, v) for k, v in plotParams.iteritems() if v is not None)
                 plotParams = pp
                 fignum = self.slicemetrics[d].slicer.plotHistogram(self.slicemetrics[d].metricValues[m],
-                                                                   fignum=fignum, **plotParams)
+                                                                 fignum=fignum, **plotParams)
         if savefig:
             outfile = self.slicemetrics[d]._buildOutfileName(title,
-                                                             outDir=outDir, outfileRoot=outfileRoot,
-                                                             plotType='hist')
+                                                          outDir=outDir, outfileRoot=outfileRoot,
+                                                          plotType='hist')
             plt.savefig(outfile, figformat=self.figformat, dpi=self.dpi)
         else:
             outfile = None
         return fignum, title, outfile
 
     def plotPowerSpectra(self, dictNums, metricNames, maxl=500., removeDipole=True,
-                         title=None, legendloc='upper left', bnamelen=4, color='b', label=None,
-                         savefig=False, outDir=None, outfileRoot=None, plotkwargs=None):
+                         title=None, legendloc='upper left', bnamelen=4,
+                         savefig=False, outDir=None, outfileRoot=None):
         """Create a plot containing the power spectrum visualization from all possible metrics in dictNum +
                        metricNames.
 
@@ -304,23 +295,16 @@
             if i == len(metricNames) - 1:
                 addLegend = True
             # Build legend label for this dictNum/metricName.
-            if label is None:
-               label = (self.slicemetrics[d].simDataName[m] + ' ' + self.slicemetrics[d].metadata[m] + ' ' 
-                        + self.slicemetrics[d]._dupeMetricName(m) +
-                        ' ' + self.slicemetrics[d].slicer.slicerName[:bnamelen])    
-            plotParams = {'xlabel':xlabel, 'xMin':xMin, 'xMax':xMax, 
-                          'bins':bins, 'title':title, 'label':label, 
-                          'addLegend':addLegend, 'legendloc':legendloc, 'color':color}
-            if plotkwargs is not None:
-               for key in plotkwargs[i].keys():
-                  plotParams[key] = plotkwargs[i][key]
+            label = (self.slicemetrics[d].simDataName[m] + ' ' + self.slicemetrics[d].metadata[m] + ' ' 
+                           + self.slicemetrics[d]._dupeMetricName(m) +
+                           ' ' + self.slicemetrics[d].slicer.slicerName[:bnamelen])    
             # Plot data.
             fignum = self.slicemetrics[d].slicer.plotPowerSpectrum(self.slicemetrics[d].metricValues[m],
-                                                                   maxl=maxl, removeDipole=removeDipole,
-                                                                   title=title,
-                                                                   fignum=fignum,
-                                                                   label=label,
-                                                                   addLegend=addLegend)
+                                                                maxl=maxl, removeDipole=removeDipole,
+                                                                title=title,
+                                                                fignum=fignum,
+                                                                label=label,
+                                                                addLegend=addLegend)
         if savefig:
             outfile = self.slicemetrics[d]._buildOutfileName(title,
                                                           outDir=outDir, outfileRoot=outfileRoot,
