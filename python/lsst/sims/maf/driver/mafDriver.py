--- conflicted
+++ resolved
@@ -1,14 +1,7 @@
 import os
-<<<<<<< HEAD
-import numpy as np 
+import numpy as np
 import matplotlib.pylab as plt
 from .mafConfig import config2dict, readMetricConfig, readSlicerConfig, readMixConfig
-=======
-import numpy as np
-
-from .mafConfig import config2dict, readMetricConfig, readSlicerConfig, readMixConfig
-
->>>>>>> 5440e320
 
 import lsst.sims.maf.db as db
 import lsst.sims.maf.slicers as slicers
@@ -401,12 +394,8 @@
                 if cbm.slicers[iids[0]].slicerName == 'HealpixSlicer':
                    fignum, title, psfile = cbm.plotPowerSpectra(iids, savefig=True,
                                                                 plotkwargs=histDict[key]['plotkwargs'])
-<<<<<<< HEAD
                    plt.close('all')
-                
-=======
-
->>>>>>> 5440e320
+
         today_date, versionInfo = utils.getDateVersion()
         # Open up a file and print the results of verison and date.
         datefile = open(self.config.outputDir+'/'+'date_version_ran.dat','w')
