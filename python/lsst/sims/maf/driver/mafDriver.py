--- conflicted
+++ resolved
@@ -291,13 +291,8 @@
                     gm.writeAll()
                     # Replace the plotDict for selected metricNames (to allow override from config file).
                     for mName in slicer.plotConfigs:
-<<<<<<< HEAD
-                        iid = gm.metricNameIid(mName)[0]
+                        iid = gm.findIids(metricName=mName)[0]
                         gm.plotDict[iid] = readMixConfig(slicer.plotConfigs[mName])
-=======
-                        iid = gm.findIids(metricName=mName)[0]
-                        gm.plotParams[iid] = readMixConfig(slicer.plotConfigs[mName])
->>>>>>> 5c983983
                     # And plot all metric values.
                     gm.plotAll(savefig=True, closefig=True, verbose=True)
                     # Generate captions for figures and save display data.
@@ -322,7 +317,7 @@
                                         summary = gm.computeSummaryStatistics(iid, stat)
                                 # Else it's a simple metric value.
                                 else:
-                                    iid = gm.findIids(metricName=metric.name)[0]                                    
+                                    iid = gm.findIids(metricName=metric.name)[0]
                                     summary = gm.computeSummaryStatistics(iid, stat)
                     if self.verbose:
                        dt,time_prev = dtime(time_prev)
