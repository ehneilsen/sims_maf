--- conflicted
+++ resolved
@@ -47,19 +47,11 @@
     baseDir : str
         The root directory containing all of the underlying runs and their subdirectories.
     runNames : list of str
-<<<<<<< HEAD
         The names to label different runs. Can contain duplicate entries.
     rundirs : list
         A list of directories (relative to baseDir) where the MAF outputs in runNames reside.
         Optional - if not provided, assumes directories are simply the names in runNames.
         Must have same length as runNames (note that runNames can contain duplicate entries).
-=======
-        The names to label different runs.
-    rundirs : list
-        A list of directories (relative to baseDir) where the runs in runlist reside.
-        Optional - if not provided, assumes directories are simply the names in runlist.
-        Must have same length as runlist (note that runNames can contain duplicate entries).
->>>>>>> 14c28d27
     """
     def __init__(self, baseDir, runNames, rundirs=None,
                  defaultResultsDb='resultsDb_sqlite.db', verbose=False):
@@ -68,19 +60,11 @@
         self.verbose = verbose
         self.defaultResultsDb = defaultResultsDb
         if rundirs is not None:
-<<<<<<< HEAD
             if len(rundirs) != len(self.runlist):
                 raise ValueError('runNames and rundirs must be the same length')
             self.rundirs = rundirs
         else:
             self.rundirs = self.runlist
-=======
-            if len(rundirs) != len(runNames):
-                raise ValueError('runlist and rundirs must be the same length')
-            self.rundirs = rundirs
-        else:
-            self.rundirs = runNames
->>>>>>> 14c28d27
         self._connect_to_results()
         # Class attributes to store the stats data:
         self.headerStats = None       # Save information on the summary stat values
@@ -135,11 +119,7 @@
 
     def buildMetricDict(self, metricNameLike=None, metricMetadataLike=None,
                         slicerNameLike=None, subdir=None):
-<<<<<<< HEAD
         """Return a metric dictionary based on finding all metrics which match 'like' the various kwargs.
-=======
-        """Return a metric dictionary based on finding all metrics which match 'like' the various parameters.
->>>>>>> 14c28d27
 
         Parameters
         ----------
@@ -298,11 +278,7 @@
         stats = pd.concat(tempDFList)
         return header, stats
 
-<<<<<<< HEAD
     def addSummaryStats(self, metricDict=None, verbose=False):
-=======
-    def addSummaryStats(self, metricDict=None):
->>>>>>> 14c28d27
         """
         Combine the summary statistics of a set of metrics into a pandas
         dataframe that is indexed by the opsim run name.and
@@ -331,10 +307,6 @@
         """
         if metricDict is None:
             metricDict = self.buildMetricDict()
-<<<<<<< HEAD
-=======
-
->>>>>>> 14c28d27
         for mName, metric in metricDict.items():
             if 'summaryName' not in metric:
                 metric['summaryName'] = None
