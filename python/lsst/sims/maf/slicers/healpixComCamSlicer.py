--- conflicted
+++ resolved
@@ -15,26 +15,6 @@
 center_raft_chips = ['R:2,2 S:0,0', 'R:2,2 S:0,1', 'R:2,2 S:0,2',
                      'R:2,2 S:1,0', 'R:2,2 S:1,1', 'R:2,2 S:1,2',
                      'R:2,2 S:2,0', 'R:2,2 S:2,1', 'R:2,2 S:2,2']
-
-
-def corner_positions(ra, dec, rotation, radius=np.radians(0.495)):
-    """Compute the RA,dec positions of the comcam corners. Using equations from:
-    https://www.movable-type.co.uk/scripts/latlong.html
-
-    Parameters
-    ----------
-    ra : 
-    dec :
-    rotation :
-    radius :
-    
-    """
-    corner_angles = np.array([.25, .75, 1.25, 1.75])*np.pi
-    corner_angles += rotation % (2.*np.pi)
-    decs = np.arcsin(np.sin(ra)*np.cos(radius)+np.cos(ra)*np.sin(radius)*np.cos(corner_angles))
-    # Need to check order on atan2
-    ras = ra + np.arctan2(np.sin(corner_angles)*np.sin(radius)*np.cos(dec), np.cos(radius)-np.sin(dec)*np.sin(decs))
-    return ras, decs
 
 
 class HealpixComCamSlicer(HealpixSlicer):
@@ -60,13 +40,10 @@
                                                   rotSkyPosColName=rotSkyPosColName,
                                                   mjdColName=mjdColName, chipNames=chipNames)
         self.side_length = np.radians(side_length)
-<<<<<<< HEAD
         self.corners_x = np.array([-self.side_length/2., -self.side_length/2., self.side_length/2.,
                                   self.side_length/2.])
         self.corners_y = np.array([self.side_length/2., -self.side_length/2., -self.side_length/2.,
                                   self.side_length/2.])
-=======
->>>>>>> bea053fb
         # Need the rotation even if not using the camera
         self.columnsNeeded.append(rotSkyPosColName)
         self.columnsNeeded = list(set(self.columnsNeeded))
@@ -115,7 +92,6 @@
             else:
                 sx, sy, sz = simsUtils._xyz_from_ra_dec(self.slicePoints['ra'][islice],
                                                         self.slicePoints['dec'][islice])
-<<<<<<< HEAD
                 # Anything within half the side length is good no matter what rotation angle
                 # the camera is at
                 indices = self.opsimtree.query_ball_point((sx, sy, sz), self.side_radius)
@@ -153,35 +129,6 @@
                                                    [x_rotated[0], y_rotated[0]]]))
                     # Check if the slicepoint is inside the image corners and append to list
                     if bbPath.contains_point((0., 0.)):
-=======
-                # Query against tree.
-                initial_indices = self.opsimtree.query_ball_point((sx, sy, sz), self.rad)
-                # XXX I don't have to check if the radius is small enough, only the border cases
-
-                indices = []
-                if self.latLonDeg:
-                    lat = np.radians(simData[self.latCol][initial_indices])
-                    lon = np.radians(simData[self.lonCol][initial_indices])
-                    rotSky_rad = np.radians(simData[self.rotSkyPosColName][initial_indices])
-                else:
-                    lat = simData[self.latCol][initial_indices]
-                    lon = simData[self.lonCol][initial_indices]
-                    rotSky_rad = simData[self.rotSkyPosColName][initial_indices]
-                for i, ind in enumerate(initial_indices):
-                    corner_ra, corner_dec = corner_positions(lon[i], lat[i], rotSky_rad[i], radius=self.side_length/np.sqrt(2.))
-                    # Project to plane
-                    corner_x, corner_y = gnomonic_project_toxy(corner_ra, corner_dec,
-                                                               self.slicePoints['ra'][islice],
-                                                               self.slicePoints['dec'][islice])
-                    # Use matplotlib to make a polygon
-                    bbPath = mplPath.Path(np.array([[corner_x[0], corner_y[0]],
-                                                   [corner_x[1], corner_y[1]],
-                                                   [corner_x[2], corner_y[2]],
-                                                   [corner_x[3], corner_y[3]],
-                                                   [corner_x[0], corner_y[0]]]))
-                    # Check if the slicepoint is inside the image corners and append to list if it is
-                    if bbPath.contains_point((0., 0.)) == 1:
->>>>>>> bea053fb
                         indices.append(ind)
 
             # Loop through all the slicePoint keys. If the first dimension of slicepoint[key] has
