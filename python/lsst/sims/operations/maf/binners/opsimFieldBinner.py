# Class for opsim field based binner.

import numpy as np
import matplotlib.pyplot as plt
import pyfits as pyf
from .baseBinner import BaseBinner

from .baseSpatialBinner import BaseSpatialBinner

class OpsimFieldBinner(BaseSpatialBinner):
    """Opsim Field based binner."""
<<<<<<< HEAD
    def __init__(self, verbose=True):
        super(opsimFieldBinner, self).__init__(verbose=verbose)
        self.binnertype = 'OPSIMFIELDS'
=======
    def __init__(self, ra, dec, verbose=True):
        """Set up opsim field binner object."""
        super(OpsimFieldBinner, self).__init__(verbose=verbose)
        self.ra = ra
        self.dec = dec
        self.npix = len(self.ra)
        return
>>>>>>> 3e78dc5c

    def setupBinner(self, simData, simFIdColName, 
                    fieldData, fieldFIdColName, fieldRaColName, fieldDecColName):
        """Set up opsim field binner object.

        simData = numpy rec array with simulation pointing history,
        simFIdColName = the column name of the fieldIDs (in simData)
        fieldData = numpy recarray with fieldID information
        fieldFIdColName = the column name with the fieldIDs (in fieldData)
        fieldRaColName = the column name with the RA values (in fieldData)
        fieldDecColname = the column name with the Dec values (in fieldData)."""
        # Set basic properties for tracking field information, in sorted order.
        idxs = np.argsort(fieldData[fieldFIdColName])
        self.fieldId = fieldData[fieldFIdColName][idxs]
        self.ra = fieldData[fieldRaColName][idxs]
        self.dec = fieldData[fieldDecColName][idxs]
        self.nbins = len(self.fieldID)
        # Set up data slicing.
        self.simIdxs = np.argsort(simData[simFIdColName])
        simFieldsSorted = np.sort(simData[simFIdColName])
        self.left = np.searchsorted(simFieldsSorted, self.fieldId, 'left')
        self.right = np.searchsorted(simFieldsSorted, self.fieldId, 'right')        

        
    def __iter__(self):
        """Iterate over the binpoints."""
        self.ipix = 0
        return self
    
    def next(self):
        """Return RA/Dec values when iterating over binpoints."""
        # This returns RA/Dec (in radians) of points in the grid. 
        if self.ipix >= self.npix:
            raise StopIteration
        fieldidradec = self.fieldid[self.ipix], self.ra[self.ipix], self.dec[self.ipix]
        self.ipix += 1
        return fieldidradec

    def __getitem__(self, ipix):
        fieldidradec = self.fieldid[ipix], self.ra[self.ipix], self.dec[self.ipix]
        return fieldidradec
    
    def __eq__(self, otherBinner):
        """Evaluate if two grids are equivalent."""
        if isinstance(otherBinner, OpsimFieldBinner):
            return ((np.all(otherBinner.ra == self.ra)) 
                    and (np.all(otherBinner.dec == self.dec)))
        else:
            return False

    def sliceSimData(self, binpoint):
        """Slice simData on fieldID, to return relevant indexes for binpoint."""
        i = np.where(binpoint[0] == self.fieldId)
        return self.simIdxs[self.left[i]:self.right[i]]

   

    def writeMetricData(self, outfilename, metricValues,
                        comment='', metricName='',
                        simDataName='', metadata='', 
                        int_badval=-666, badval=-666., dt=np.dtype('float64')):
        """Write metric data and bin data in a fits file """

        header_dict = dict(comment=comment, metricName=metricName,
                           simDataName=simDataName,
                           metadata=metadata, binnertype=self.binnertype,
                           dt=dt.name, badval=badval, int_badval=int_badval)
        base = BaseBinner()
        base.writeMetricDataGeneric(outfilename=outfilename,
                        metricValues=metricValues,
                        comment=comment, metricName=metricName,
                        simDataName=simDataName, metadata=metadata, 
                        int_badval=int_badval, badval=badval, dt=dt)
        #update the header
        hdulist = pyf.open(outfilename, mode='update')
        for key in header_dict.keys():
            hdulist[0].header[key] = header_dict[key]
        hdulist.close()

        #append the bins
        hdulist = pyf.open(outfilename, mode='append')
        raHDU = pyf.PrimaryHDU(data=self.ra)
        decHDU =  pyf.PrimaryHDU(data=self.dec)
        hdulist.append(raHDU)
        hdulist.append(decHDU)
        hdulist.flush()
        hdulist.close()
        
        return outfilename

    def readMetricData(self, infilename):
        """Read metric values back in and restore the binner"""

        #restore the bins first
        hdulist = pyf.open(infilename)
        if hdulist[0].header['binnertype'] != self.binnertype:
             raise Exception('Binnertypes do not match.')
        
        ra = hdulist[1].data.copy()
        dec = hdulist[2].data.copy()        
        base = BaseBinner()
        metricValues, header = base.readMetricDataGeneric(infilename)
        
        binner = OpsimFieldBinner(ra, dec)
       
        binner.badval = header['badval'.upper()]
        binner.int_badval = header['int_badval']
                
        return metricValues, binner,header<|MERGE_RESOLUTION|>--- conflicted
+++ resolved
@@ -9,19 +9,9 @@
 
 class OpsimFieldBinner(BaseSpatialBinner):
     """Opsim Field based binner."""
-<<<<<<< HEAD
     def __init__(self, verbose=True):
         super(opsimFieldBinner, self).__init__(verbose=verbose)
         self.binnertype = 'OPSIMFIELDS'
-=======
-    def __init__(self, ra, dec, verbose=True):
-        """Set up opsim field binner object."""
-        super(OpsimFieldBinner, self).__init__(verbose=verbose)
-        self.ra = ra
-        self.dec = dec
-        self.npix = len(self.ra)
-        return
->>>>>>> 3e78dc5c
 
     def setupBinner(self, simData, simFIdColName, 
                     fieldData, fieldFIdColName, fieldRaColName, fieldDecColName):
@@ -45,7 +35,6 @@
         self.left = np.searchsorted(simFieldsSorted, self.fieldId, 'left')
         self.right = np.searchsorted(simFieldsSorted, self.fieldId, 'right')        
 
-        
     def __iter__(self):
         """Iterate over the binpoints."""
         self.ipix = 0
@@ -75,16 +64,13 @@
     def sliceSimData(self, binpoint):
         """Slice simData on fieldID, to return relevant indexes for binpoint."""
         i = np.where(binpoint[0] == self.fieldId)
-        return self.simIdxs[self.left[i]:self.right[i]]
-
-   
+        return self.simIdxs[self.left[i]:self.right[i]]   
 
     def writeMetricData(self, outfilename, metricValues,
                         comment='', metricName='',
                         simDataName='', metadata='', 
                         int_badval=-666, badval=-666., dt=np.dtype('float64')):
         """Write metric data and bin data in a fits file """
-
         header_dict = dict(comment=comment, metricName=metricName,
                            simDataName=simDataName,
                            metadata=metadata, binnertype=self.binnertype,
