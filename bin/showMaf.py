--- conflicted
+++ resolved
@@ -89,11 +89,7 @@
     parser.add_argument("-t", "--trackingDb", type=str, default=defaultdb, help="Tracking database dbAddress.")
     parser.add_argument("-d", "--mafDir", type=str, default=None, help="Add this directory to the trackingDb and open immediately.")
     parser.add_argument("-c", "--mafComment", type=str, default=None, help="Add a comment to the trackingDB describing the MAF analysis of this directory (paired with mafDir argument).")
-<<<<<<< HEAD
-    parser.add_argument("-p", "--port", type=int, default=8888, help="Port to use for Tornado server.")
-=======
     parser.add_argument("-p", "--port", type=int, default=8888, help="Port for connecting to showMaf.")
->>>>>>> 3bd294a3
     args = parser.parse_args()
 
     # Check tracking DB is sqlite (and add as convenience if forgotten).
@@ -154,11 +150,7 @@
     # Start up tornado app.
     application = make_app()
     application.listen(args.port)
-<<<<<<< HEAD
-    print 'Tornado Starting: \nPoint your web browser to http://localhost:%d \nCtrl-C to stop' %(args.port)
-=======
     print 'Tornado Starting: \nPoint your web browser to http://localhost:%d/ \nCtrl-C to stop' %(args.port)
->>>>>>> 3bd294a3
 
     ioloop.IOLoop.instance().start()
     