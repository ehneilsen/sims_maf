--- conflicted
+++ resolved
@@ -89,24 +89,15 @@
 
     def test_opsimFieldSlicer(self):
         slicer = slicers.OpsimFieldSlicer()
-        names = ['ra', 'dec', 'fieldId']
+        names = ['fieldRa', 'fieldDec', 'fieldId']
         dt = ['float', 'float', 'int']
         metricValues = np.random.rand(100)
-<<<<<<< HEAD
-        fieldData = np.zeros(100, dtype=zip(names, dt))
-        fieldData['ra'] = np.random.rand(100)
-        fieldData['dec'] = np.random.rand(100)
-        fieldData['fieldId'] = np.arange(100)
-        names = ['data1', 'data2', 'fieldId']
-        simData = np.zeros(100, dtype=zip(names, dt))
-=======
         fieldData = np.zeros(100, dtype=list(zip(names, dt)))
         fieldData['fieldRA'] = np.random.rand(100)
         fieldData['fieldDec'] = np.random.rand(100)
         fieldData['fieldID'] = np.arange(100)
         names = ['data1', 'data2', 'fieldID']
         simData = np.zeros(100, dtype=list(zip(names, dt)))
->>>>>>> 56099366
         simData['data1'] = np.random.rand(100)
         simData['fieldId'] = np.arange(100)
         slicer.setupSlicer(simData, fieldData)
