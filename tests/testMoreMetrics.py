--- conflicted
+++ resolved
@@ -190,8 +190,6 @@
         metric = metrics.TemplateExistsMetric()
         result = metric.run(data)
         assert(result == 6./10.)
-<<<<<<< HEAD
-                            
 
     def testf0Nv(self):
         """Test the f0Nv metric """
@@ -226,8 +224,6 @@
         data['blah'][:data.size/2]=0
         result2 =  metric.run(data)
         
-
-=======
 
     def testUniformityMetric(self):
         names = ['expMJD']
@@ -250,7 +246,6 @@
         data = np.zeros(1, dtype=zip(names,types))
         result4 = metric.run(data)
         assert(result4 == 1)
->>>>>>> b425bc7a
         
 if __name__ == '__main__':
     suite = unittest.TestLoader().loadTestsFromTestCase(TestMoreMetrics)
