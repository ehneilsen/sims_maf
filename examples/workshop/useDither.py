# To use a new stacker, make sure the path to the code is in your
#PYTHONPATH environement variable.  For example:
#setenv PYTHONPATH $PYTHONPATH':/some/path/here/'

from lsst.sims.maf.driver.mafConfig import configureMetric, configureSlicer, configureStacker, makeDict


root.outputDir = 'OutDither'
root.dbAddress = {'dbAddress':'sqlite:///opsimblitz2_1060_sqlite.db'}
root.opsimName = 'opsimblitz2_1060'

sliceList = []
nside = 128

# "Normal" configuration of HealpixSlicer
metric = configureMetric('Coaddm5Metric', kwargs={'metricName':'normalDither'})
slicer = configureSlicer('HealpixSlicer', kwargs={'nside':nside},
                         metricDict=makeDict(metric), constraints=['filter="r"'],
                         metadata='no dither')
sliceList.append(slicer)

# Normal configuration, making defaults explicit
metric = configureMetric('Coaddm5Metric', kwargs={'metricName':'normalAgain'})
slicer = configureSlicer('HealpixSlicer', kwargs={'nside':nside,
                                                  'spatialkey1':'fieldRA',
                                                  'spatialkey2':'fieldDec'},
                         metricDict=makeDict(metric), constraints=['filter="r"'],
                         metadata='no dither')
# (Not going to add this to slicerlist as it's a duplicate of above)

# Configuring HealpixSlicer to use hexdither RA/dec
metric = configureMetric('Coaddm5Metric', kwargs={'metricName':'hexdither'})
slicer = configureSlicer('HealpixSlicer', kwargs={'nside':nside,
<<<<<<< HEAD
                                                  'spatialkey1':'hexdithra',
                                                  'spatialkey2':'hexdithdec'},
                         metricDict=makeDict(metric), constraints=['filter="r"'],
                         metadata='hex dither')
=======
                                                  'spatialkey1':'ditheredRA',
                                                  'spatialkey2':'ditheredDec'},
                         metricDict=makeDict(metric), constraints=['filter="r"'])
>>>>>>> 6f2fb991
sliceList.append(slicer)


# Use a new Stacker that does not require configuration
metric = configureMetric('Coaddm5Metric', kwargs={'metricName':'randomDither'})
slicer = configureSlicer('HealpixSlicer', kwargs={'nside':nside,
                                                  'spatialkey1':'randomRADither',
                                                  'spatialkey2':'randomDecDither'},
                         metricDict=makeDict(metric), constraints=['filter="r"'],
                         metadata='random dither')
sliceList.append(slicer)

# Use a new Stacker with configuration
metric = configureMetric('Coaddm5Metric', kwargs={'metricName':'randomConfigured'})
stacker = configureStacker('RandomDitherStacker', kwargs={'randomSeed':42})
slicer = configureSlicer('HealpixSlicer', kwargs={'nside':nside,
                                                  'spatialkey1':'randomRADither',
                                                  'spatialkey2':'randomDecDither'},
                         metricDict=makeDict(metric), constraints=['filter="r"'],
<<<<<<< HEAD
                         stackCols=makeDict(stacker),
                         metadata='random dither w seed')
=======
                         stackerDict=makeDict(stacker))
>>>>>>> 6f2fb991
sliceList.append(slicer)


# Use our new stacker 
root.modules = ['exampleNewStacker']

# Use our new stacker 
root.modules = ['exampleNewStacker']

# Use our new stacker without configuration
metric = configureMetric('Coaddm5Metric', kwargs={'metricName':'coadd_singleField'})
slicer = configureSlicer('HealpixSlicer', kwargs={'nside':nside,
                                                  'spatialkey1':'fixedRA',
                                                  'spatialkey2':'fixedDec'},
                            metricDict = makeDict(metric), constraints=['filter="r"'],
                            metadata='single field')
sliceList.append(slicer)

# Use our new stacker with configuration
metric = configureMetric('Coaddm5Metric', kwargs={'metricName':'coadd_singleFieldConfig'})
stacker = configureStacker('SingleFieldDitherStacker', kwargs={'fixedRA':0.16,
                                                                                 'fixedDec':-0.5})
slicer = configureSlicer('HealpixSlicer', kwargs={'nside':nside,
                                                  'spatialkey1':'fixedRA',
                                                  'spatialkey2':'fixedDec'},
                            metricDict = makeDict(metric), constraints=['filter="r"'],
<<<<<<< HEAD
                            stackCols=makeDict(stacker),
                            metadata='single field 2')
=======
                            stackerDict=makeDict(stacker))
>>>>>>> 6f2fb991
sliceList.append(slicer)


# Use our new stacker (using defaults)
metric = configureMetric('Coaddm5Metric', kwargs={'metricName':'coadd_yearly'})
slicer = configureSlicer('HealpixSlicer', kwargs={'nside':nside,
                                                  'spatialkey1':'yearlyDitherRA',
                                                  'spatialkey2':'yearlyDitherDec'},
                            metricDict = makeDict(metric), constraints=['filter="r"'],
                            metadata='yearly dither')
sliceList.append(slicer)


root.slicers = makeDict(*sliceList)<|MERGE_RESOLUTION|>--- conflicted
+++ resolved
@@ -13,14 +13,14 @@
 nside = 128
 
 # "Normal" configuration of HealpixSlicer
-metric = configureMetric('Coaddm5Metric', kwargs={'metricName':'normalDither'})
+metric = configureMetric('Coaddm5Metric')
 slicer = configureSlicer('HealpixSlicer', kwargs={'nside':nside},
                          metricDict=makeDict(metric), constraints=['filter="r"'],
                          metadata='no dither')
 sliceList.append(slicer)
 
 # Normal configuration, making defaults explicit
-metric = configureMetric('Coaddm5Metric', kwargs={'metricName':'normalAgain'})
+metric = configureMetric('Coaddm5Metric')
 slicer = configureSlicer('HealpixSlicer', kwargs={'nside':nside,
                                                   'spatialkey1':'fieldRA',
                                                   'spatialkey2':'fieldDec'},
@@ -29,23 +29,17 @@
 # (Not going to add this to slicerlist as it's a duplicate of above)
 
 # Configuring HealpixSlicer to use hexdither RA/dec
-metric = configureMetric('Coaddm5Metric', kwargs={'metricName':'hexdither'})
+metric = configureMetric('Coaddm5Metric')
 slicer = configureSlicer('HealpixSlicer', kwargs={'nside':nside,
-<<<<<<< HEAD
-                                                  'spatialkey1':'hexdithra',
-                                                  'spatialkey2':'hexdithdec'},
-                         metricDict=makeDict(metric), constraints=['filter="r"'],
-                         metadata='hex dither')
-=======
                                                   'spatialkey1':'ditheredRA',
                                                   'spatialkey2':'ditheredDec'},
-                         metricDict=makeDict(metric), constraints=['filter="r"'])
->>>>>>> 6f2fb991
+                         metricDict=makeDict(metric), constraints=['filter="r"'],
+                         metadata='opsim hex dither')
 sliceList.append(slicer)
 
 
 # Use a new Stacker that does not require configuration
-metric = configureMetric('Coaddm5Metric', kwargs={'metricName':'randomDither'})
+metric = configureMetric('Coaddm5Metric')
 slicer = configureSlicer('HealpixSlicer', kwargs={'nside':nside,
                                                   'spatialkey1':'randomRADither',
                                                   'spatialkey2':'randomDecDither'},
@@ -54,29 +48,22 @@
 sliceList.append(slicer)
 
 # Use a new Stacker with configuration
-metric = configureMetric('Coaddm5Metric', kwargs={'metricName':'randomConfigured'})
+metric = configureMetric('Coaddm5Metric')
 stacker = configureStacker('RandomDitherStacker', kwargs={'randomSeed':42})
 slicer = configureSlicer('HealpixSlicer', kwargs={'nside':nside,
                                                   'spatialkey1':'randomRADither',
                                                   'spatialkey2':'randomDecDither'},
                          metricDict=makeDict(metric), constraints=['filter="r"'],
-<<<<<<< HEAD
-                         stackCols=makeDict(stacker),
-                         metadata='random dither w seed')
-=======
-                         stackerDict=makeDict(stacker))
->>>>>>> 6f2fb991
+                         stackerDict=makeDict(stacker), metadata='random dither-seed 42')
 sliceList.append(slicer)
+
 
 
 # Use our new stacker 
 root.modules = ['exampleNewStacker']
 
-# Use our new stacker 
-root.modules = ['exampleNewStacker']
-
 # Use our new stacker without configuration
-metric = configureMetric('Coaddm5Metric', kwargs={'metricName':'coadd_singleField'})
+metric = configureMetric('Coaddm5Metric')
 slicer = configureSlicer('HealpixSlicer', kwargs={'nside':nside,
                                                   'spatialkey1':'fixedRA',
                                                   'spatialkey2':'fixedDec'},
@@ -85,24 +72,19 @@
 sliceList.append(slicer)
 
 # Use our new stacker with configuration
-metric = configureMetric('Coaddm5Metric', kwargs={'metricName':'coadd_singleFieldConfig'})
-stacker = configureStacker('SingleFieldDitherStacker', kwargs={'fixedRA':0.16,
+metric = configureMetric('Coaddm5Metric')
+stacker = configureStacker('exampleNewStacker.SingleFieldDitherStacker', kwargs={'fixedRA':0.16,
                                                                                  'fixedDec':-0.5})
 slicer = configureSlicer('HealpixSlicer', kwargs={'nside':nside,
                                                   'spatialkey1':'fixedRA',
                                                   'spatialkey2':'fixedDec'},
                             metricDict = makeDict(metric), constraints=['filter="r"'],
-<<<<<<< HEAD
-                            stackCols=makeDict(stacker),
-                            metadata='single field 2')
-=======
-                            stackerDict=makeDict(stacker))
->>>>>>> 6f2fb991
+                            stackerDict=makeDict(stacker), metadata='single field 2')
 sliceList.append(slicer)
 
 
 # Use our new stacker (using defaults)
-metric = configureMetric('Coaddm5Metric', kwargs={'metricName':'coadd_yearly'})
+metric = configureMetric('Coaddm5Metric')
 slicer = configureSlicer('HealpixSlicer', kwargs={'nside':nside,
                                                   'spatialkey1':'yearlyDitherRA',
                                                   'spatialkey2':'yearlyDitherDec'},
